
#ifndef INSTRUCTION_SET
#define INSTRUCTION_SET

#include "add.h"
#include "subtract.h"
#include "load.h"
#include "increment.h"

#define REDIRECT 0xCB

//! First set of instructions
struct Instruction instructionSet1[256] = {
	{&NOP, 4} /*0x0*/,
	{&NOP, 4} /*0x1*/,
	{&NOP, 4} /*0x2*/,
<<<<<<< HEAD
	{&NOP, 4} /*0x3*/,
	{&incB, 4} /*0x4*/,
=======
	{&incBC, 6} /*0x3*/,
	{&NOP, 4} /*0x4*/,
>>>>>>> ab892fc3
	{&NOP, 4} /*0x5*/,
	{&NOP, 4} /*0x6*/,
	{&NOP, 4} /*0x7*/,
	{&NOP, 4} /*0x8*/,
	{&NOP, 4} /*0x9*/,
	{&NOP, 4} /*0xa*/,
	{&NOP, 4} /*0xb*/,
	{&incC, 4} /*0xc*/,
	{&NOP, 4} /*0xd*/,
	{&NOP, 4} /*0xe*/,
	{&NOP, 4} /*0xf*/,
	{&NOP, 4} /*0x10*/,
	{&NOP, 4} /*0x11*/,
	{&NOP, 4} /*0x12*/,
	{&NOP, 4} /*0x13*/,
	{&incD, 4} /*0x14*/,
	{&NOP, 4} /*0x15*/,
	{&NOP, 4} /*0x16*/,
	{&NOP, 4} /*0x17*/,
	{&NOP, 4} /*0x18*/,
	{&NOP, 4} /*0x19*/,
	{&NOP, 4} /*0x1a*/,
<<<<<<< HEAD
	{&NOP, 4} /*0x1b*/,
	{&incE, 4} /*0x1c*/,
=======
	{&incDE, 6} /*0x1b*/,
	{&NOP, 4} /*0x1c*/,
>>>>>>> ab892fc3
	{&NOP, 4} /*0x1d*/,
	{&NOP, 4} /*0x1e*/,
	{&NOP, 4} /*0x1f*/,
	{&NOP, 4} /*0x20*/,
	{&NOP, 4} /*0x21*/,
	{&NOP, 4} /*0x22*/,
	{&NOP, 4} /*0x23*/,
	{&incH, 4} /*0x24*/,
	{&NOP, 4} /*0x25*/,
	{&NOP, 4} /*0x26*/,
	{&NOP, 4} /*0x27*/,
	{&NOP, 4} /*0x28*/,
	{&NOP, 4} /*0x29*/,
	{&NOP, 4} /*0x2a*/,
<<<<<<< HEAD
	{&NOP, 4} /*0x2b*/,
	{&incL, 4} /*0x2c*/,
=======
	{&incHL, 6} /*0x2b*/,
	{&NOP, 4} /*0x2c*/,
>>>>>>> ab892fc3
	{&NOP, 4} /*0x2d*/,
	{&NOP, 4} /*0x2e*/,
	{&NOP, 4} /*0x2f*/,
	{&NOP, 4} /*0x30*/,
	{&NOP, 4} /*0x31*/,
	{&NOP, 4} /*0x32*/,
	{&NOP, 4} /*0x33*/,
	{&incHL, 4} /*0x34*/,
	{&NOP, 4} /*0x35*/,
	{&NOP, 4} /*0x36*/,
	{&NOP, 4} /*0x37*/,
	{&NOP, 4} /*0x38*/,
	{&NOP, 4} /*0x39*/,
	{&NOP, 4} /*0x3a*/,
<<<<<<< HEAD
	{&NOP, 4} /*0x3b*/,
	{&incA, 4} /*0x3c*/,
=======
	{&incSP, 6} /*0x3b*/,
	{&NOP, 4} /*0x3c*/,
>>>>>>> ab892fc3
	{&NOP, 4} /*0x3d*/,
	{&NOP, 4} /*0x3e*/,
	{&NOP, 4} /*0x3f*/,
	{&NOP, 4} /*0x40*/,
	{&NOP, 4} /*0x41*/,
	{&NOP, 4} /*0x42*/,
	{&NOP, 4} /*0x43*/,
	{&NOP, 4} /*0x44*/,
	{&NOP, 4} /*0x45*/,
	{&NOP, 4} /*0x46*/,
	{&NOP, 4} /*0x47*/,
	{&NOP, 4} /*0x48*/,
	{&NOP, 4} /*0x49*/,
	{&NOP, 4} /*0x4a*/,
	{&NOP, 4} /*0x4b*/,
	{&NOP, 4} /*0x4c*/,
	{&NOP, 4} /*0x4d*/,
	{&NOP, 4} /*0x4e*/,
	{&NOP, 4} /*0x4f*/,
	{&NOP, 4} /*0x50*/,
	{&NOP, 4} /*0x51*/,
	{&NOP, 4} /*0x52*/,
	{&NOP, 4} /*0x53*/,
	{&NOP, 4} /*0x54*/,
	{&NOP, 4} /*0x55*/,
	{&NOP, 4} /*0x56*/,
	{&NOP, 4} /*0x57*/,
	{&NOP, 4} /*0x58*/,
	{&NOP, 4} /*0x59*/,
	{&NOP, 4} /*0x5a*/,
	{&NOP, 4} /*0x5b*/,
	{&NOP, 4} /*0x5c*/,
	{&NOP, 4} /*0x5d*/,
	{&NOP, 4} /*0x5e*/,
	{&NOP, 4} /*0x5f*/,
	{&NOP, 4} /*0x60*/,
	{&NOP, 4} /*0x61*/,
	{&NOP, 4} /*0x62*/,
	{&NOP, 4} /*0x63*/,
	{&NOP, 4} /*0x64*/,
	{&NOP, 4} /*0x65*/,
	{&NOP, 4} /*0x66*/,
	{&NOP, 4} /*0x67*/,
	{&NOP, 4} /*0x68*/,
	{&NOP, 4} /*0x69*/,
	{&NOP, 4} /*0x6a*/,
	{&NOP, 4} /*0x6b*/,
	{&NOP, 4} /*0x6c*/,
	{&NOP, 4} /*0x6d*/,
	{&NOP, 4} /*0x6e*/,
	{&NOP, 4} /*0x6f*/,
	{&NOP, 4} /*0x70*/,
	{&NOP, 4} /*0x71*/,
	{&NOP, 4} /*0x72*/,
	{&NOP, 4} /*0x73*/,
	{&NOP, 4} /*0x74*/,
	{&NOP, 4} /*0x75*/,
	{&NOP, 4} /*0x76*/,
	{&NOP, 4} /*0x77*/,
	{&NOP, 4} /*0x78*/,
	{&NOP, 4} /*0x79*/,
	{&NOP, 4} /*0x7a*/,
	{&NOP, 4} /*0x7b*/,
	{&NOP, 4} /*0x7c*/,
	{&NOP, 4} /*0x7d*/,
	{&NOP, 4} /*0x7e*/,
	{&NOP, 4} /*0x7f*/,
	{&addAB, 4} /*0x80*/,
	{&addAC, 4} /*0x81*/,
	{&addAD, 4} /*0x82*/,
	{&addAE, 4} /*0x83*/,
	{&addAH, 4} /*0x84*/,
	{&addAL, 4} /*0x85*/,
	{&addAHL, 7} /*0x86*/,
	{&addAA, 4} /*0x87*/,
	{&NOP, 4} /*0x88*/,
	{&NOP, 4} /*0x89*/,
	{&NOP, 4} /*0x8a*/,
	{&NOP, 4} /*0x8b*/,
	{&NOP, 4} /*0x8c*/,
	{&NOP, 4} /*0x8d*/,
	{&NOP, 4} /*0x8e*/,
	{&NOP, 4} /*0x8f*/,
	{&subAB, 4} /*0x90*/,
	{&subAC, 4} /*0x91*/,
	{&subAD, 4} /*0x92*/,
	{&subAE, 4} /*0x93*/,
	{&subAH, 4} /*0x94*/,
	{&subAL, 4} /*0x95*/,
	{&subAHL, 7} /*0x96*/,
	{&subAA, 4} /*0x97*/,
	{&NOP, 4} /*0x98*/,
	{&NOP, 4} /*0x99*/,
	{&NOP, 4} /*0x9a*/,
	{&NOP, 4} /*0x9b*/,
	{&NOP, 4} /*0x9c*/,
	{&NOP, 4} /*0x9d*/,
	{&NOP, 4} /*0x9e*/,
	{&NOP, 4} /*0x9f*/,
	{&NOP, 4} /*0xa0*/,
	{&NOP, 4} /*0xa1*/,
	{&NOP, 4} /*0xa2*/,
	{&NOP, 4} /*0xa3*/,
	{&NOP, 4} /*0xa4*/,
	{&NOP, 4} /*0xa5*/,
	{&NOP, 4} /*0xa6*/,
	{&NOP, 4} /*0xa7*/,
	{&NOP, 4} /*0xa8*/,
	{&NOP, 4} /*0xa9*/,
	{&NOP, 4} /*0xaa*/,
	{&NOP, 4} /*0xab*/,
	{&NOP, 4} /*0xac*/,
	{&NOP, 4} /*0xad*/,
	{&NOP, 4} /*0xae*/,
	{&NOP, 4} /*0xaf*/,
	{&NOP, 4} /*0xb0*/,
	{&NOP, 4} /*0xb1*/,
	{&NOP, 4} /*0xb2*/,
	{&NOP, 4} /*0xb3*/,
	{&NOP, 4} /*0xb4*/,
	{&NOP, 4} /*0xb5*/,
	{&NOP, 4} /*0xb6*/,
	{&NOP, 4} /*0xb7*/,
	{&NOP, 4} /*0xb8*/,
	{&NOP, 4} /*0xb9*/,
	{&NOP, 4} /*0xba*/,
	{&NOP, 4} /*0xbb*/,
	{&NOP, 4} /*0xbc*/,
	{&NOP, 4} /*0xbd*/,
	{&NOP, 4} /*0xbe*/,
	{&NOP, 4} /*0xbf*/,
	{&NOP, 4} /*0xc0*/,
	{&NOP, 4} /*0xc1*/,
	{&NOP, 4} /*0xc2*/,
	{&NOP, 4} /*0xc3*/,
	{&NOP, 4} /*0xc4*/,
	{&NOP, 4} /*0xc5*/,
	{&addAByte, 7} /*0xc6*/,
	{&NOP, 4} /*0xc7*/,
	{&NOP, 4} /*0xc8*/,
	{&NOP, 4} /*0xc9*/,
	{&NOP, 4} /*0xca*/,
	{&NOP, 4} /*0xcb*/,
	{&NOP, 4} /*0xcc*/,
	{&NOP, 4} /*0xcd*/,
	{&NOP, 4} /*0xce*/,
	{&NOP, 4} /*0xcf*/,
	{&NOP, 4} /*0xd0*/,
	{&NOP, 4} /*0xd1*/,
	{&NOP, 4} /*0xd2*/,
	{&NOP, 4} /*0xd3*/,
	{&NOP, 4} /*0xd4*/,
	{&NOP, 4} /*0xd5*/,
	{&NOP, 4} /*0xd6*/,
	{&NOP, 4} /*0xd7*/,
	{&NOP, 4} /*0xd8*/,
	{&NOP, 4} /*0xd9*/,
	{&NOP, 4} /*0xda*/,
	{&NOP, 4} /*0xdb*/,
	{&NOP, 4} /*0xdc*/,
	{&NOP, 4} /*0xdd*/,
	{&NOP, 4} /*0xde*/,
	{&NOP, 4} /*0xdf*/,
	{&NOP, 4} /*0xe0*/,
	{&NOP, 4} /*0xe1*/,
	{&NOP, 4} /*0xe2*/,
	{&NOP, 4} /*0xe3*/,
	{&NOP, 4} /*0xe4*/,
	{&NOP, 4} /*0xe5*/,
	{&NOP, 4} /*0xe6*/,
	{&NOP, 4} /*0xe7*/,
	{&NOP, 4} /*0xe8*/,
	{&NOP, 4} /*0xe9*/,
	{&NOP, 4} /*0xea*/,
	{&NOP, 4} /*0xeb*/,
	{&NOP, 4} /*0xec*/,
	{&NOP, 4} /*0xed*/,
	{&NOP, 4} /*0xee*/,
	{&NOP, 4} /*0xef*/,
	{&NOP, 4} /*0xf0*/,
	{&NOP, 4} /*0xf1*/,
	{&NOP, 4} /*0xf2*/,
	{&NOP, 4} /*0xf3*/,
	{&NOP, 4} /*0xf4*/,
	{&NOP, 4} /*0xf5*/,
	{&NOP, 4} /*0xf6*/,
	{&NOP, 4} /*0xf7*/,
	{&NOP, 4} /*0xf8*/,
	{&NOP, 4} /*0xf9*/,
	{&NOP, 4} /*0xfa*/,
	{&NOP, 4} /*0xfb*/,
	{&NOP, 4} /*0xfc*/,
	{&NOP, 4} /*0xfd*/,
	{&NOP, 4} /*0xfe*/,
	{&NOP, 4} /*0xff*/
};

//! Instructions on the extended page. After $CB redirection
struct Instruction instructionSet2[256] = {
	{&NOP, 4} /*0x0*/,
	{&NOP, 4} /*0x1*/,
	{&NOP, 4} /*0x2*/,
	{&NOP, 4} /*0x3*/,
	{&NOP, 4} /*0x4*/,
	{&NOP, 4} /*0x5*/,
	{&NOP, 4} /*0x6*/,
	{&NOP, 4} /*0x7*/,
	{&NOP, 4} /*0x8*/,
	{&NOP, 4} /*0x9*/,
	{&NOP, 4} /*0xa*/,
	{&NOP, 4} /*0xb*/,
	{&NOP, 4} /*0xc*/,
	{&NOP, 4} /*0xd*/,
	{&NOP, 4} /*0xe*/,
	{&NOP, 4} /*0xf*/,
	{&NOP, 4} /*0x10*/,
	{&NOP, 4} /*0x11*/,
	{&NOP, 4} /*0x12*/,
	{&NOP, 4} /*0x13*/,
	{&NOP, 4} /*0x14*/,
	{&NOP, 4} /*0x15*/,
	{&NOP, 4} /*0x16*/,
	{&NOP, 4} /*0x17*/,
	{&NOP, 4} /*0x18*/,
	{&NOP, 4} /*0x19*/,
	{&NOP, 4} /*0x1a*/,
	{&NOP, 4} /*0x1b*/,
	{&NOP, 4} /*0x1c*/,
	{&NOP, 4} /*0x1d*/,
	{&NOP, 4} /*0x1e*/,
	{&NOP, 4} /*0x1f*/,
	{&NOP, 4} /*0x20*/,
	{&NOP, 4} /*0x21*/,
	{&NOP, 4} /*0x22*/,
	{&NOP, 4} /*0x23*/,
	{&NOP, 4} /*0x24*/,
	{&NOP, 4} /*0x25*/,
	{&NOP, 4} /*0x26*/,
	{&NOP, 4} /*0x27*/,
	{&NOP, 4} /*0x28*/,
	{&NOP, 4} /*0x29*/,
	{&NOP, 4} /*0x2a*/,
	{&NOP, 4} /*0x2b*/,
	{&NOP, 4} /*0x2c*/,
	{&NOP, 4} /*0x2d*/,
	{&NOP, 4} /*0x2e*/,
	{&NOP, 4} /*0x2f*/,
	{&NOP, 4} /*0x30*/,
	{&NOP, 4} /*0x31*/,
	{&NOP, 4} /*0x32*/,
	{&NOP, 4} /*0x33*/,
	{&NOP, 4} /*0x34*/,
	{&NOP, 4} /*0x35*/,
	{&NOP, 4} /*0x36*/,
	{&NOP, 4} /*0x37*/,
	{&NOP, 4} /*0x38*/,
	{&NOP, 4} /*0x39*/,
	{&NOP, 4} /*0x3a*/,
	{&NOP, 4} /*0x3b*/,
	{&NOP, 4} /*0x3c*/,
	{&NOP, 4} /*0x3d*/,
	{&NOP, 4} /*0x3e*/,
	{&NOP, 4} /*0x3f*/,
	{&NOP, 4} /*0x40*/,
	{&NOP, 4} /*0x41*/,
	{&NOP, 4} /*0x42*/,
	{&NOP, 4} /*0x43*/,
	{&NOP, 4} /*0x44*/,
	{&NOP, 4} /*0x45*/,
	{&NOP, 4} /*0x46*/,
	{&NOP, 4} /*0x47*/,
	{&NOP, 4} /*0x48*/,
	{&NOP, 4} /*0x49*/,
	{&NOP, 4} /*0x4a*/,
	{&NOP, 4} /*0x4b*/,
	{&NOP, 4} /*0x4c*/,
	{&NOP, 4} /*0x4d*/,
	{&NOP, 4} /*0x4e*/,
	{&NOP, 4} /*0x4f*/,
	{&NOP, 4} /*0x50*/,
	{&NOP, 4} /*0x51*/,
	{&NOP, 4} /*0x52*/,
	{&NOP, 4} /*0x53*/,
	{&NOP, 4} /*0x54*/,
	{&NOP, 4} /*0x55*/,
	{&NOP, 4} /*0x56*/,
	{&NOP, 4} /*0x57*/,
	{&NOP, 4} /*0x58*/,
	{&NOP, 4} /*0x59*/,
	{&NOP, 4} /*0x5a*/,
	{&NOP, 4} /*0x5b*/,
	{&NOP, 4} /*0x5c*/,
	{&NOP, 4} /*0x5d*/,
	{&NOP, 4} /*0x5e*/,
	{&NOP, 4} /*0x5f*/,
	{&NOP, 4} /*0x60*/,
	{&NOP, 4} /*0x61*/,
	{&NOP, 4} /*0x62*/,
	{&NOP, 4} /*0x63*/,
	{&NOP, 4} /*0x64*/,
	{&NOP, 4} /*0x65*/,
	{&NOP, 4} /*0x66*/,
	{&NOP, 4} /*0x67*/,
	{&NOP, 4} /*0x68*/,
	{&NOP, 4} /*0x69*/,
	{&NOP, 4} /*0x6a*/,
	{&NOP, 4} /*0x6b*/,
	{&NOP, 4} /*0x6c*/,
	{&NOP, 4} /*0x6d*/,
	{&NOP, 4} /*0x6e*/,
	{&NOP, 4} /*0x6f*/,
	{&NOP, 4} /*0x70*/,
	{&NOP, 4} /*0x71*/,
	{&NOP, 4} /*0x72*/,
	{&NOP, 4} /*0x73*/,
	{&NOP, 4} /*0x74*/,
	{&NOP, 4} /*0x75*/,
	{&NOP, 4} /*0x76*/,
	{&NOP, 4} /*0x77*/,
	{&NOP, 4} /*0x78*/,
	{&NOP, 4} /*0x79*/,
	{&NOP, 4} /*0x7a*/,
	{&NOP, 4} /*0x7b*/,
	{&NOP, 4} /*0x7c*/,
	{&NOP, 4} /*0x7d*/,
	{&NOP, 4} /*0x7e*/,
	{&NOP, 4} /*0x7f*/,
	{&NOP, 4} /*0x80*/,
	{&NOP, 4} /*0x81*/,
	{&NOP, 4} /*0x82*/,
	{&NOP, 4} /*0x83*/,
	{&NOP, 4} /*0x84*/,
	{&NOP, 4} /*0x85*/,
	{&NOP, 4} /*0x86*/,
	{&NOP, 4} /*0x87*/,
	{&NOP, 4} /*0x88*/,
	{&NOP, 4} /*0x89*/,
	{&NOP, 4} /*0x8a*/,
	{&NOP, 4} /*0x8b*/,
	{&NOP, 4} /*0x8c*/,
	{&NOP, 4} /*0x8d*/,
	{&NOP, 4} /*0x8e*/,
	{&NOP, 4} /*0x8f*/,
	{&NOP, 4} /*0x90*/,
	{&NOP, 4} /*0x91*/,
	{&NOP, 4} /*0x92*/,
	{&NOP, 4} /*0x93*/,
	{&NOP, 4} /*0x94*/,
	{&NOP, 4} /*0x95*/,
	{&NOP, 4} /*0x96*/,
	{&NOP, 4} /*0x97*/,
	{&NOP, 4} /*0x98*/,
	{&NOP, 4} /*0x99*/,
	{&NOP, 4} /*0x9a*/,
	{&NOP, 4} /*0x9b*/,
	{&NOP, 4} /*0x9c*/,
	{&NOP, 4} /*0x9d*/,
	{&NOP, 4} /*0x9e*/,
	{&NOP, 4} /*0x9f*/,
	{&NOP, 4} /*0xa0*/,
	{&NOP, 4} /*0xa1*/,
	{&NOP, 4} /*0xa2*/,
	{&NOP, 4} /*0xa3*/,
	{&NOP, 4} /*0xa4*/,
	{&NOP, 4} /*0xa5*/,
	{&NOP, 4} /*0xa6*/,
	{&NOP, 4} /*0xa7*/,
	{&NOP, 4} /*0xa8*/,
	{&NOP, 4} /*0xa9*/,
	{&NOP, 4} /*0xaa*/,
	{&NOP, 4} /*0xab*/,
	{&NOP, 4} /*0xac*/,
	{&NOP, 4} /*0xad*/,
	{&NOP, 4} /*0xae*/,
	{&NOP, 4} /*0xaf*/,
	{&NOP, 4} /*0xb0*/,
	{&NOP, 4} /*0xb1*/,
	{&NOP, 4} /*0xb2*/,
	{&NOP, 4} /*0xb3*/,
	{&NOP, 4} /*0xb4*/,
	{&NOP, 4} /*0xb5*/,
	{&NOP, 4} /*0xb6*/,
	{&NOP, 4} /*0xb7*/,
	{&NOP, 4} /*0xb8*/,
	{&NOP, 4} /*0xb9*/,
	{&NOP, 4} /*0xba*/,
	{&NOP, 4} /*0xbb*/,
	{&NOP, 4} /*0xbc*/,
	{&NOP, 4} /*0xbd*/,
	{&NOP, 4} /*0xbe*/,
	{&NOP, 4} /*0xbf*/,
	{&NOP, 4} /*0xc0*/,
	{&NOP, 4} /*0xc1*/,
	{&NOP, 4} /*0xc2*/,
	{&NOP, 4} /*0xc3*/,
	{&NOP, 4} /*0xc4*/,
	{&NOP, 4} /*0xc5*/,
	{&NOP, 4} /*0xc6*/,
	{&NOP, 4} /*0xc7*/,
	{&NOP, 4} /*0xc8*/,
	{&NOP, 4} /*0xc9*/,
	{&NOP, 4} /*0xca*/,
	{&NOP, 4} /*0xcb*/,
	{&NOP, 4} /*0xcc*/,
	{&NOP, 4} /*0xcd*/,
	{&NOP, 4} /*0xce*/,
	{&NOP, 4} /*0xcf*/,
	{&NOP, 4} /*0xd0*/,
	{&NOP, 4} /*0xd1*/,
	{&NOP, 4} /*0xd2*/,
	{&NOP, 4} /*0xd3*/,
	{&NOP, 4} /*0xd4*/,
	{&NOP, 4} /*0xd5*/,
	{&NOP, 4} /*0xd6*/,
	{&NOP, 4} /*0xd7*/,
	{&NOP, 4} /*0xd8*/,
	{&NOP, 4} /*0xd9*/,
	{&NOP, 4} /*0xda*/,
	{&NOP, 4} /*0xdb*/,
	{&NOP, 4} /*0xdc*/,
	{&NOP, 4} /*0xdd*/,
	{&NOP, 4} /*0xde*/,
	{&NOP, 4} /*0xdf*/,
	{&NOP, 4} /*0xe0*/,
	{&NOP, 4} /*0xe1*/,
	{&NOP, 4} /*0xe2*/,
	{&NOP, 4} /*0xe3*/,
	{&NOP, 4} /*0xe4*/,
	{&NOP, 4} /*0xe5*/,
	{&NOP, 4} /*0xe6*/,
	{&NOP, 4} /*0xe7*/,
	{&NOP, 4} /*0xe8*/,
	{&NOP, 4} /*0xe9*/,
	{&NOP, 4} /*0xea*/,
	{&NOP, 4} /*0xeb*/,
	{&NOP, 4} /*0xec*/,
	{&NOP, 4} /*0xed*/,
	{&NOP, 4} /*0xee*/,
	{&NOP, 4} /*0xef*/,
	{&NOP, 4} /*0xf0*/,
	{&NOP, 4} /*0xf1*/,
	{&NOP, 4} /*0xf2*/,
	{&NOP, 4} /*0xf3*/,
	{&NOP, 4} /*0xf4*/,
	{&NOP, 4} /*0xf5*/,
	{&NOP, 4} /*0xf6*/,
	{&NOP, 4} /*0xf7*/,
	{&NOP, 4} /*0xf8*/,
	{&NOP, 4} /*0xf9*/,
	{&NOP, 4} /*0xfa*/,
	{&NOP, 4} /*0xfb*/,
	{&NOP, 4} /*0xfc*/,
	{&NOP, 4} /*0xfd*/,
	{&NOP, 4} /*0xfe*/,
	{&NOP, 4} /*0xff*/
};

#endif //  INSTRUCTION_SET
<|MERGE_RESOLUTION|>--- conflicted
+++ resolved
@@ -6,6 +6,7 @@
 #include "subtract.h"
 #include "load.h"
 #include "increment.h"
+#include "increment_register_pair.h"
 
 #define REDIRECT 0xCB
 
@@ -14,13 +15,8 @@
 	{&NOP, 4} /*0x0*/,
 	{&NOP, 4} /*0x1*/,
 	{&NOP, 4} /*0x2*/,
-<<<<<<< HEAD
-	{&NOP, 4} /*0x3*/,
-	{&incB, 4} /*0x4*/,
-=======
 	{&incBC, 6} /*0x3*/,
 	{&NOP, 4} /*0x4*/,
->>>>>>> ab892fc3
 	{&NOP, 4} /*0x5*/,
 	{&NOP, 4} /*0x6*/,
 	{&NOP, 4} /*0x7*/,
@@ -43,13 +39,8 @@
 	{&NOP, 4} /*0x18*/,
 	{&NOP, 4} /*0x19*/,
 	{&NOP, 4} /*0x1a*/,
-<<<<<<< HEAD
 	{&NOP, 4} /*0x1b*/,
 	{&incE, 4} /*0x1c*/,
-=======
-	{&incDE, 6} /*0x1b*/,
-	{&NOP, 4} /*0x1c*/,
->>>>>>> ab892fc3
 	{&NOP, 4} /*0x1d*/,
 	{&NOP, 4} /*0x1e*/,
 	{&NOP, 4} /*0x1f*/,
@@ -64,13 +55,8 @@
 	{&NOP, 4} /*0x28*/,
 	{&NOP, 4} /*0x29*/,
 	{&NOP, 4} /*0x2a*/,
-<<<<<<< HEAD
 	{&NOP, 4} /*0x2b*/,
 	{&incL, 4} /*0x2c*/,
-=======
-	{&incHL, 6} /*0x2b*/,
-	{&NOP, 4} /*0x2c*/,
->>>>>>> ab892fc3
 	{&NOP, 4} /*0x2d*/,
 	{&NOP, 4} /*0x2e*/,
 	{&NOP, 4} /*0x2f*/,
@@ -85,13 +71,8 @@
 	{&NOP, 4} /*0x38*/,
 	{&NOP, 4} /*0x39*/,
 	{&NOP, 4} /*0x3a*/,
-<<<<<<< HEAD
 	{&NOP, 4} /*0x3b*/,
 	{&incA, 4} /*0x3c*/,
-=======
-	{&incSP, 6} /*0x3b*/,
-	{&NOP, 4} /*0x3c*/,
->>>>>>> ab892fc3
 	{&NOP, 4} /*0x3d*/,
 	{&NOP, 4} /*0x3e*/,
 	{&NOP, 4} /*0x3f*/,
