--- conflicted
+++ resolved
@@ -78,11 +78,7 @@
 	core->HL.val = 0;
 	core->SP     = HIGH_RAM_END;
 	core->PC     = PROGRAM_START;
-<<<<<<< HEAD
-	core->mbc.currentBank = 0;
-=======
 	core->mbc.romBankIdx = 0;
->>>>>>> 1908a28d
 
 #ifdef DEBUG
 	//printf("nBanks: %d",core->mbc.nBanks);
