
#
# GameBoy Core Emulation Library
#
# @author Natesh Narain
#

cmake_minimum_required(VERSION 2.6)

project("GameBoyCore")

# set library names
set(libNameShared gbcore)
set(libNameStatic gbcore-a)
set(libNameJNI gbcore-jni)

# set directory names
set(build "../build/")
set(buildLib "../build/lib/")
set(buildObj "../build/lib/")

# create needed direcotries
file(MAKE_DIRECTORY ${build})
file(MAKE_DIRECTORY ${buildLib})

# set project directories
set(include "../include/")
set(CMAKE_RUNTIME_OUTPUT_DIRECTORY ${buildObj})
set(CMAKE_LIBRARY_OUTPUT_DIRECTORY ${buildLib})

include_directories(${include})
include_directories($ENV{JAVA_HOME}/include)
include_directories($ENV{JAVA_HOME}/include/win32)

# build core shared library
add_library(
	${libNameShared}
	SHARED
	gbapi.c
	add.c
	decrement_reg_pair.c
	increment.c
	decrement.c
	exchange.c
	load.c
	subtract.c
	increment_reg_pair.c
	special_accumulator_flag.c
	nop.c
	opts.c
	logic.c
	double_add.c
	stack.c
<<<<<<< HEAD
	branch.c
=======
	shift.c
>>>>>>> b8bcbc8c
)

# build core static library
add_library(
	${libNameStatic}
	STATIC
	gbapi.c
	add.c
	decrement_reg_pair.c
	increment.c
	decrement.c
	exchange.c
	load.c
	subtract.c
	increment_reg_pair.c
	special_accumulator_flag.c
	nop.c
	opts.c
	logic.c
	double_add.c
	stack.c
<<<<<<< HEAD
	branch.c
=======
	shift.c
>>>>>>> b8bcbc8c
)

# build jni shared library
add_library(
	${libNameJNI}
	SHARED
	gbcorejni.c
	gbnativeresourcejni.c
	gbparserjni.c
	gbapi.c
	gbparser.c
	add.c
	decrement_reg_pair.c
	increment.c
	decrement.c
	exchange.c
	load.c
	subtract.c
	increment_reg_pair.c
	special_accumulator_flag.c
	nop.c
	opts.c
	logic.c
	double_add.c
	stack.c
<<<<<<< HEAD
	branch.c
=======
	shift.c
>>>>>>> b8bcbc8c
)


set(CMAKE_RUNTIME_OUTPUT_DIRECTORY "../build/test")
# add test executable
add_executable(
	GBTest
	test.c
	gbapi.c
	gbparser.c
	add.c
	decrement_reg_pair.c
	increment.c
	decrement.c
	exchange.c
	load.c
	subtract.c
	increment_reg_pair.c
	special_accumulator_flag.c
	nop.c
	opts.c
	logic.c
	double_add.c
	stack.c
<<<<<<< HEAD
	branch.c
=======
	shift.c
>>>>>>> b8bcbc8c
)
<|MERGE_RESOLUTION|>--- conflicted
+++ resolved
@@ -51,11 +51,8 @@
 	logic.c
 	double_add.c
 	stack.c
-<<<<<<< HEAD
 	branch.c
-=======
 	shift.c
->>>>>>> b8bcbc8c
 )
 
 # build core static library
@@ -77,11 +74,8 @@
 	logic.c
 	double_add.c
 	stack.c
-<<<<<<< HEAD
 	branch.c
-=======
 	shift.c
->>>>>>> b8bcbc8c
 )
 
 # build jni shared library
@@ -107,11 +101,8 @@
 	logic.c
 	double_add.c
 	stack.c
-<<<<<<< HEAD
 	branch.c
-=======
 	shift.c
->>>>>>> b8bcbc8c
 )
 
 
@@ -136,9 +127,6 @@
 	logic.c
 	double_add.c
 	stack.c
-<<<<<<< HEAD
 	branch.c
-=======
 	shift.c
->>>>>>> b8bcbc8c
 )
