--- conflicted
+++ resolved
@@ -89,11 +89,6 @@
 	return 0;
 }
 
-<<<<<<< HEAD
-int notA(struct Core* core)
-{
-	core->AF.A = ~core->AF.A;
-=======
 int ldAA(struct Core* core)
 {
 	core->AF.A = core->AF.A;
@@ -505,6 +500,5 @@
 int ldHLByte(struct Core* core)
 {
 	core->HL.val = core->rom[++core->PC];
->>>>>>> e7a723bf
 	return 0;
 }