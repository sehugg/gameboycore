
#include "GBEmulator.h"
#include "instructionset.h"
#include "opts.h"

#include <time.h>

#ifdef DEBUG
#include <stdio.h>
#endif

int execute(struct Core* core, uint8_t optCode)
{
	uint8_t cycles;

	clock_t tick = clock();

	if(optCode != 0xCB){
		cycles = instructionSet1[optCode].cycles;
		instructionSet1[optCode].impl(core);
	}
	else{
		cycles = instructionSet2[optCode].cycles;
		instructionSet2[core->rom[++core->PC]].impl(core);
	}
 
	float elapseMillis = ( ((float)clock() - (float)tick) / (float)CLOCKS_PER_SEC ) * 1000.0f;

	while(elapseMillis < (CLK_PERIOD * 1000.0f * cycles)){
		elapseMillis = ( ((float)clock() - (float)tick) / (float)CLOCKS_PER_SEC ) * 1000.0f;
#ifdef DEBUG
		
#endif	
	}

	return 0;
}

void bootCore(struct Core* core)
{
	// Initialize all core members to 0
	core->AF.val = 0;
	core->BC.val = 0;
	core->DE.val = 0;
	core->HL.val = 0;
	core->SP     = WORK_RAM_BANK_0_END;
	core->PC     = 0x00;
}

uint8_t* getAddress(struct Core* core, uint16_t addr)
{
	return &core->rom[addr];
}


int genericTransfer(uint8_t* to, uint8_t* from)
{
	*to = *from;
	return 0;
}

/* Core Functions */

int NOP(struct Core* core)
{
	return 0;
<<<<<<< HEAD
}
=======
}
>>>>>>> 09f84187
<|MERGE_RESOLUTION|>--- conflicted
+++ resolved
@@ -64,8 +64,4 @@
 int NOP(struct Core* core)
 {
 	return 0;
-<<<<<<< HEAD
-}
-=======
-}
->>>>>>> 09f84187
+}