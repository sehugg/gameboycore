
find_package(CxxTest)

if(CXXTEST_FOUND)
	message("-- adding unit tests")
<<<<<<< HEAD
	set($ENV{CTEST_OUTPUT_ON_FAILURE} 1)
=======
>>>>>>> e43ce8ef

	include_directories(
		${CXXTEST_INCLUDE_DIRS}
		../include/
		include/
	)

	# test load instructions
	cxxtest_add_test(test_load_instructions test_load_instructions.cpp
		${CMAKE_CURRENT_SOURCE_DIR}/test_load_instructions.h
	)
	target_link_libraries(test_load_instructions
		gbcore
	)
endif(CXXTEST_FOUND)<|MERGE_RESOLUTION|>--- conflicted
+++ resolved
@@ -3,10 +3,6 @@
 
 if(CXXTEST_FOUND)
 	message("-- adding unit tests")
-<<<<<<< HEAD
-	set($ENV{CTEST_OUTPUT_ON_FAILURE} 1)
-=======
->>>>>>> e43ce8ef
 
 	include_directories(
 		${CXXTEST_INCLUDE_DIRS}
